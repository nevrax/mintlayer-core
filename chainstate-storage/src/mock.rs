// Copyright (c) 2022 RBB S.r.l
// opensource@mintlayer.org
// SPDX-License-Identifier: MIT
// Licensed under the MIT License;
// you may not use this file except in compliance with the License.
// You may obtain a copy of the License at
//
// https://github.com/mintlayer/mintlayer-core/blob/master/LICENSE
//
// Unless required by applicable law or agreed to in writing, software
// distributed under the License is distributed on an "AS IS" BASIS,
// WITHOUT WARRANTIES OR CONDITIONS OF ANY KIND, either express or implied.
// See the License for the specific language governing permissions and
// limitations under the License.

//! A mock version of the blockchain storage.

<<<<<<< HEAD
use chainstate_types::block_index::BlockIndex;
use chainstate_types::epoch_data::EpochData;
use common::chain::transaction::{
    OutPointSourceId, Transaction, TxMainChainIndex, TxMainChainPosition,
=======
use chainstate_types::BlockIndex;
use common::{
    chain::{
        transaction::{OutPointSourceId, Transaction, TxMainChainIndex, TxMainChainPosition},
        Block, GenBlock, OutPoint,
    },
    primitives::{BlockHeight, Id},
};
use utxo::{
    utxo_storage::{UtxosStorageRead, UtxosStorageWrite},
    BlockUndo, Utxo,
>>>>>>> a691e1b1
};

mockall::mock! {
    /// A mock object for blockchain storage
    pub Store {}

    impl crate::BlockchainStorageRead for Store {
        fn get_storage_version(&self) -> crate::Result<u32>;
        fn get_best_block_id(&self) -> crate::Result<Option<Id<GenBlock>>>;
        fn get_block_index(&self, id: &Id<Block>) -> crate::Result<Option<BlockIndex>>;
        fn get_block(&self, id: Id<Block>) -> crate::Result<Option<Block>>;

        fn get_mainchain_tx_index(
            &self,
            tx_id: &OutPointSourceId,
        ) -> crate::Result<Option<TxMainChainIndex>>;


        fn get_mainchain_tx_by_position(
            &self,
            tx_index: &TxMainChainPosition,
        ) -> crate::Result<Option<Transaction>>;

        fn get_block_id_by_height(
            &self,
            height: &BlockHeight,
        ) -> crate::Result<Option<Id<GenBlock>>>;

        fn get_epoch_data(&self, epoch_index: u64) -> crate::Result<Option<EpochData>>;
    }

    impl UtxosStorageRead for Store {
        fn get_utxo(&self, outpoint: &OutPoint) -> crate::Result<Option<Utxo>>;
        fn get_best_block_for_utxos(&self) -> crate::Result<Option<Id<GenBlock>>>;
        fn get_undo_data(&self, id: Id<Block>) -> crate::Result<Option<BlockUndo>>;
    }

    impl crate::BlockchainStorageWrite for Store {
        fn set_storage_version(&mut self, version: u32) -> crate::Result<()>;
        fn set_best_block_id(&mut self, id: &Id<GenBlock>) -> crate::Result<()>;
        fn set_block_index(&mut self, block_index: &BlockIndex) -> crate::Result<()>;
        fn add_block(&mut self, block: &Block) -> crate::Result<()>;
        fn del_block(&mut self, id: Id<Block>) -> crate::Result<()>;
        fn set_mainchain_tx_index(
            &mut self,
            tx_id: &OutPointSourceId,
            tx_index: &TxMainChainIndex,
        ) -> crate::Result<()>;
        fn del_mainchain_tx_index(&mut self, tx_id: &OutPointSourceId) -> crate::Result<()>;

        fn set_block_id_at_height(
            &mut self,
            height: &BlockHeight,
            block_id: &Id<GenBlock>,
        ) -> crate::Result<()>;

        fn del_block_id_at_height(&mut self, height: &BlockHeight) -> crate::Result<()>;

        fn set_epoch_data(&mut self, epoch_index: u64, epoch_data: &EpochData) -> crate::Result<()>;

        fn del_epoch_data(&mut self, epoch_index: u64) -> crate::Result<()>;
    }

    impl UtxosStorageWrite for Store {
        fn set_utxo(&mut self, outpoint: &OutPoint, entry: Utxo) -> crate::Result<()>;
        fn del_utxo(&mut self, outpoint: &OutPoint) -> crate::Result<()>;

        fn set_best_block_for_utxos(&mut self, block_id: &Id<GenBlock>) -> crate::Result<()>;

        fn set_undo_data(&mut self, id: Id<Block>, undo: &BlockUndo) -> crate::Result<()>;
        fn del_undo_data(&mut self, id: Id<Block>) -> crate::Result<()>;
    }

    #[allow(clippy::extra_unused_lifetimes)]
    impl<'tx> crate::Transactional<'tx> for Store {
        type TransactionRo = MockStoreTxRo;
        type TransactionRw = MockStoreTxRw;
        fn transaction_ro<'st>(&'st self) -> MockStoreTxRo where 'st: 'tx;
        fn transaction_rw<'st>(&'st self) -> MockStoreTxRw where 'st: 'tx;
    }

    impl crate::BlockchainStorage for Store {}
}

mockall::mock! {
    /// A mock object for blockchain storage transaction
    pub StoreTxRo {}

    impl crate::BlockchainStorageRead for StoreTxRo {
        fn get_storage_version(&self) -> crate::Result<u32>;
        fn get_best_block_id(&self) -> crate::Result<Option<Id<GenBlock>>>;
        fn get_block_index(&self, id: &Id<Block>) -> crate::Result<Option<BlockIndex>>;
        fn get_block(&self, id: Id<Block>) -> crate::Result<Option<Block>>;

        fn get_mainchain_tx_index(
            &self,
            tx_id: &OutPointSourceId,
        ) -> crate::Result<Option<TxMainChainIndex>>;

        fn get_mainchain_tx_by_position(
            &self,
            tx_index: &TxMainChainPosition,
        ) -> crate::Result<Option<Transaction>>;

        fn get_block_id_by_height(
            &self,
            height: &BlockHeight,
        ) -> crate::Result<Option<Id<GenBlock>>>;

        fn get_epoch_data(&self, epoch_index: u64) -> crate::Result<Option<EpochData>>;
    }

    impl crate::UtxosStorageRead for StoreTxRo {
        fn get_utxo(&self, outpoint: &OutPoint) -> crate::Result<Option<Utxo>>;
        fn get_best_block_for_utxos(&self) -> crate::Result<Option<Id<GenBlock>>>;
        fn get_undo_data(&self, id: Id<Block>) -> crate::Result<Option<BlockUndo>>;
    }

    impl storage::traits::TransactionRo for StoreTxRo {
        type Error = crate::Error;
        fn finalize(self) -> crate::Result<()>;
    }
}

mockall::mock! {
    /// A mock object for blockchain storage transaction
    pub StoreTxRw {}

    impl crate::BlockchainStorageRead for StoreTxRw {
        fn get_storage_version(&self) -> crate::Result<u32>;
        fn get_best_block_id(&self) -> crate::Result<Option<Id<GenBlock>>>;
        fn get_block(&self, id: Id<Block>) -> crate::Result<Option<Block>>;
        fn get_block_index(&self, id: &Id<Block>) -> crate::Result<Option<BlockIndex>>;

        fn get_mainchain_tx_index(
            &self,
            tx_id: &OutPointSourceId,
        ) -> crate::Result<Option<TxMainChainIndex>>;

        fn get_mainchain_tx_by_position(
            &self,
            tx_index: &TxMainChainPosition,
        ) -> crate::Result<Option<Transaction>>;

        fn get_block_id_by_height(
            &self,
            height: &BlockHeight,
        ) -> crate::Result<Option<Id<GenBlock>>>;

        fn get_epoch_data(&self, epoch_index: u64) -> crate::Result<Option<EpochData>>;
    }

    impl UtxosStorageRead for StoreTxRw {
        fn get_utxo(&self, outpoint: &OutPoint) -> crate::Result<Option<Utxo>>;
        fn get_best_block_for_utxos(&self) -> crate::Result<Option<Id<GenBlock>>>;
        fn get_undo_data(&self, id: Id<Block>) -> crate::Result<Option<BlockUndo>>;
    }

    impl crate::BlockchainStorageWrite for StoreTxRw {
        fn set_storage_version(&mut self, version: u32) -> crate::Result<()>;
        fn set_best_block_id(&mut self, id: &Id<GenBlock>) -> crate::Result<()>;
        fn set_block_index(&mut self, block_index: &BlockIndex) -> crate::Result<()>;
        fn add_block(&mut self, block: &Block) -> crate::Result<()>;
        fn del_block(&mut self, id: Id<Block>) -> crate::Result<()>;
        fn set_mainchain_tx_index(
            &mut self,
            tx_id: &OutPointSourceId,
            tx_index: &TxMainChainIndex,
        ) -> crate::Result<()>;

        fn del_mainchain_tx_index(&mut self, tx_id: &OutPointSourceId) -> crate::Result<()>;

        fn set_block_id_at_height(
            &mut self,
            height: &BlockHeight,
            block_id: &Id<GenBlock>,
        ) -> crate::Result<()>;

        fn del_block_id_at_height(&mut self, height: &BlockHeight) -> crate::Result<()>;

        fn set_epoch_data(&mut self, epoch_index: u64, epoch_data: &EpochData) -> crate::Result<()>;

        fn del_epoch_data(&mut self, epoch_index: u64) -> crate::Result<()>;
    }

    impl UtxosStorageWrite for StoreTxRw {
        fn set_utxo(&mut self, outpoint: &OutPoint, entry: Utxo) -> crate::Result<()>;
        fn del_utxo(&mut self, outpoint: &OutPoint) -> crate::Result<()>;

        fn set_best_block_for_utxos(&mut self, block_id: &Id<GenBlock>) -> crate::Result<()>;

        fn set_undo_data(&mut self, id: Id<Block>, undo: &BlockUndo) -> crate::Result<()>;
        fn del_undo_data(&mut self, id: Id<Block>) -> crate::Result<()>;
    }

    impl storage::traits::TransactionRw for StoreTxRw {
        type Error = crate::Error;
        fn abort(self) -> crate::Result<()>;
        fn commit(self) -> crate::Result<()>;
    }
}

#[cfg(test)]
mod tests {
    use super::*;
    use crate::{BlockchainStorageRead, BlockchainStorageWrite, Transactional};
    use common::{
        chain::block::{timestamp::BlockTimestamp, BlockReward, ConsensusData},
        primitives::{Idable, H256},
    };
    use storage::traits::{TransactionRo, TransactionRw};

    type TestStore = crate::inmemory::Store;

    const TXFAIL: crate::Error =
        crate::Error::Storage(storage::error::Recoverable::TransactionFailed);
    const HASH1: H256 = H256([0x01; 32]);
    const HASH2: H256 = H256([0x02; 32]);

    #[test]
    fn basic_mock() {
        let mut mock = MockStore::new();
        mock.expect_set_storage_version().times(1).return_const(Ok(()));

        let r = mock.set_storage_version(5);
        assert_eq!(r, Ok(()));
    }

    #[test]
    fn basic_fail() {
        let mut mock = MockStore::new();
        mock.expect_set_storage_version().times(1).return_const(Err(TXFAIL));

        let r = mock.set_storage_version(5);
        assert_eq!(r, Err(TXFAIL));
    }

    #[test]
    fn two_updates_second_fails() {
        let mut store = MockStore::new();
        let mut seq = mockall::Sequence::new();
        store
            .expect_set_best_block_id()
            .times(1)
            .in_sequence(&mut seq)
            .return_const(Ok(()));
        store
            .expect_set_best_block_id()
            .times(1)
            .in_sequence(&mut seq)
            .return_const(Err(TXFAIL));

        assert!(store.set_best_block_id(&Id::new(HASH1)).is_ok());
        assert!(store.set_best_block_id(&Id::new(HASH2)).is_err());
    }

    #[test]
    fn mock_transaction() {
        // Set up the mock store
        let mut store = MockStore::new();
        store.expect_transaction_rw().returning(|| {
            let mut mock_tx = MockStoreTxRw::new();
            mock_tx.expect_get_storage_version().return_const(Ok(3));
            mock_tx
                .expect_set_storage_version()
                .with(mockall::predicate::eq(4))
                .return_const(Ok(()));
            mock_tx.expect_commit().times(1).return_const(Ok(()));
            mock_tx
        });

        // Test some code against the mock
        let tx_result = store.transaction_rw().run(|tx| {
            let v = tx.get_storage_version()?;
            tx.set_storage_version(v + 1)?;
            storage::commit(())
        });
        assert_eq!(tx_result, Ok(()))
    }

    fn generic_test<BS: crate::BlockchainStorage>(store: &BS) {
        let tx = store.transaction_ro();
        let _ = tx.get_best_block_id();
        let _ = tx.finalize();
    }

    #[test]
    fn use_generic_test() {
        common::concurrency::model(|| {
            let store = TestStore::new_empty().unwrap();
            generic_test(&store);
        });
    }

    // A sample function under test
    fn attach_block_to_top<BS: crate::BlockchainStorage>(
        store: &mut BS,
        block: &Block,
    ) -> &'static str {
        let res: crate::Result<&'static str> = store.transaction_rw().run(|tx| {
            // Get current best block ID
            let _best_id = match tx.get_best_block_id()? {
                None => return storage::abort("top not set"),
                Some(best_id) => {
                    // Check the parent block is the current best block
                    if block.prev_block_id() != best_id {
                        return storage::abort("not on top");
                    }
                    best_id
                }
            };
            // Add the block to the database
            tx.add_block(block)?;
            // Set the best block ID
            tx.set_best_block_id(&block.get_id().into())?;
            storage::commit("ok")
        });
        res.unwrap_or_else(|e| {
            #[allow(unreachable_patterns)]
            match e {
                crate::Error::Storage(e) => match e {
                    storage::error::Recoverable::TransactionFailed => "tx failed",
                    _ => "other storage error",
                },
                _ => "other error",
            }
        })
    }

    // sample transactions and blocks
    fn sample_data() -> (Block, Block) {
        let tx0 = Transaction::new(0xaabbccdd, vec![], vec![], 12).unwrap();
        let tx1 = Transaction::new(0xbbccddee, vec![], vec![], 34).unwrap();
        let block0 = Block::new(
            vec![tx0],
            Id::<GenBlock>::new(H256([0x23; 32])),
            BlockTimestamp::from_int_seconds(12),
            ConsensusData::None,
            BlockReward::new(Vec::new()),
        )
        .unwrap();
        let block1 = Block::new(
            vec![tx1],
            block0.get_id().into(),
            BlockTimestamp::from_int_seconds(34),
            ConsensusData::None,
            BlockReward::new(Vec::new()),
        )
        .unwrap();
        (block0, block1)
    }

    #[test]
    fn attach_to_top_real_storage() {
        common::concurrency::model(|| {
            let mut store = TestStore::new_empty().unwrap();
            let (_block0, block1) = sample_data();
            let _result = attach_block_to_top(&mut store, &block1);
        });
    }

    #[test]
    fn attach_to_top_ok() {
        let (block0, block1) = sample_data();
        let block1_id = block1.get_id();
        let mut store = MockStore::new();
        store.expect_transaction_rw().returning(move || {
            let mut tx = MockStoreTxRw::new();
            tx.expect_get_best_block_id().return_const(Ok(Some(block0.get_id().into())));
            tx.expect_add_block().return_const(Ok(()));
            let expected_id: Id<GenBlock> = block1_id.into();
            tx.expect_set_best_block_id()
                .with(mockall::predicate::eq(expected_id))
                .return_const(Ok(()));
            tx.expect_commit().return_const(Ok(()));
            tx
        });

        let result = attach_block_to_top(&mut store, &block1);
        assert_eq!(result, "ok");
    }

    #[test]
    fn attach_to_top_no_best_block() {
        let (_block0, block1) = sample_data();
        let mut store = MockStore::new();
        store.expect_transaction_rw().returning(move || {
            let mut tx = MockStoreTxRw::new();
            tx.expect_get_best_block_id().return_const(Ok(None));
            tx.expect_abort().return_const(Ok(()));
            tx
        });

        let result = attach_block_to_top(&mut store, &block1);
        assert_eq!(result, "top not set");
    }

    #[test]
    fn attach_to_top_bad_parent() {
        let (_block0, block1) = sample_data();
        let top_id = Id::new(H256([0x99; 32]));
        let mut store = MockStore::new();
        store.expect_transaction_rw().returning(move || {
            let mut tx = MockStoreTxRw::new();
            tx.expect_get_best_block_id().return_const(Ok(Some(top_id)));
            tx.expect_abort().return_const(Ok(()));
            tx
        });

        let result = attach_block_to_top(&mut store, &block1);
        assert_eq!(result, "not on top");
    }

    #[test]
    fn attach_to_top_commit_fail() {
        let (block0, block1) = sample_data();
        let block1_id = block1.get_id();
        let mut store = MockStore::new();
        store.expect_transaction_rw().returning(move || {
            let mut tx = MockStoreTxRw::new();
            tx.expect_get_best_block_id().return_const(Ok(Some(block0.get_id().into())));
            tx.expect_add_block().return_const(Ok(()));
            let expected_id: Id<GenBlock> = block1_id.into();
            tx.expect_set_best_block_id()
                .with(mockall::predicate::eq(expected_id))
                .return_const(Ok(()));
            tx.expect_commit().return_const(Err(TXFAIL));
            tx
        });

        let result = attach_block_to_top(&mut store, &block1);
        assert_eq!(result, "tx failed");
    }
}<|MERGE_RESOLUTION|>--- conflicted
+++ resolved
@@ -15,13 +15,7 @@
 
 //! A mock version of the blockchain storage.
 
-<<<<<<< HEAD
-use chainstate_types::block_index::BlockIndex;
-use chainstate_types::epoch_data::EpochData;
-use common::chain::transaction::{
-    OutPointSourceId, Transaction, TxMainChainIndex, TxMainChainPosition,
-=======
-use chainstate_types::BlockIndex;
+use chainstate_types::{BlockIndex, EpochData};
 use common::{
     chain::{
         transaction::{OutPointSourceId, Transaction, TxMainChainIndex, TxMainChainPosition},
@@ -32,7 +26,6 @@
 use utxo::{
     utxo_storage::{UtxosStorageRead, UtxosStorageWrite},
     BlockUndo, Utxo,
->>>>>>> a691e1b1
 };
 
 mockall::mock! {
