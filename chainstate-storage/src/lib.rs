// Copyright (c) 2022 RBB S.r.l
// opensource@mintlayer.org
// SPDX-License-Identifier: MIT
// Licensed under the MIT License;
// you may not use this file except in compliance with the License.
// You may obtain a copy of the License at
//
// http://spdx.org/licenses/MIT
//
// Unless required by applicable law or agreed to in writing, software
// distributed under the License is distributed on an "AS IS" BASIS,
// WITHOUT WARRANTIES OR CONDITIONS OF ANY KIND, either express or implied.
// See the License for the specific language governing permissions and
// limitations under the License.

//! Application-level interface for the persistent blockchain storage.

use chainstate_types::block_index::BlockIndex;
<<<<<<< HEAD
use chainstate_types::epoch_data::EpochData;
use common::chain::block::Block;
=======
>>>>>>> 80a0917c
use common::chain::transaction::{Transaction, TxMainChainIndex, TxMainChainPosition};
use common::chain::OutPoint;
use common::chain::OutPointSourceId;
use common::chain::{Block, GenBlock};
use common::primitives::{BlockHeight, Id};
use storage::traits;
use utxo::{BlockUndo, Utxo};

#[cfg(any(test, feature = "mock"))]
pub mod mock;
mod store;
mod utxo_db;

pub use storage::transaction::{TransactionRo, TransactionRw};
pub use store::Store;

/// Blockchain storage error
#[derive(Debug, Ord, PartialOrd, PartialEq, Eq, Clone, Copy, thiserror::Error)]
pub enum Error {
    #[error("Storage error: {0}")]
    Storage(storage::error::Recoverable),
}

impl From<storage::Error> for Error {
    fn from(e: storage::Error) -> Self {
        Error::Storage(e.recoverable())
    }
}

/// Possibly failing result of blockchain storage query
pub type Result<T> = core::result::Result<T, Error>;

/// Queries on persistent blockchain data
pub trait BlockchainStorageRead {
    /// Get storage version
    fn get_storage_version(&self) -> crate::Result<u32>;

    /// Get the hash of the best block
    fn get_best_block_id(&self) -> crate::Result<Option<Id<GenBlock>>>;

    fn get_block_index(&self, block_index: &Id<Block>) -> crate::Result<Option<BlockIndex>>;

    /// Get block by its hash
    fn get_block(&self, id: Id<Block>) -> crate::Result<Option<Block>>;

    /// Get outputs state for given transaction in the mainchain
    fn get_mainchain_tx_index(
        &self,
        tx_id: &OutPointSourceId,
    ) -> crate::Result<Option<TxMainChainIndex>>;

    /// Get transaction by block ID and position
    fn get_mainchain_tx_by_position(
        &self,
        tx_index: &TxMainChainPosition,
    ) -> crate::Result<Option<Transaction>>;

    /// Get mainchain block by its height
<<<<<<< HEAD
    fn get_block_id_by_height(&self, height: &BlockHeight) -> crate::Result<Option<Id<Block>>>;

    /// Get mainchain epoch data by its index
    fn get_epoch_data(&self, epoch_index: u64) -> crate::Result<Option<EpochData>>;
=======
    fn get_block_id_by_height(&self, height: &BlockHeight) -> crate::Result<Option<Id<GenBlock>>>;
>>>>>>> 80a0917c
}

/// Modifying operations on persistent blockchain data
pub trait BlockchainStorageWrite: BlockchainStorageRead {
    /// Set storage version
    fn set_storage_version(&mut self, version: u32) -> crate::Result<()>;

    /// Set the hash of the best block
    fn set_best_block_id(&mut self, id: &Id<GenBlock>) -> crate::Result<()>;

    // Set the block index
    fn set_block_index(&mut self, block_index: &BlockIndex) -> crate::Result<()>;

    /// Add a new block into the database
    fn add_block(&mut self, block: &Block) -> crate::Result<()>;

    /// Remove block from the database
    fn del_block(&mut self, id: Id<Block>) -> crate::Result<()>;

    /// Set state of the outputs of given transaction
    fn set_mainchain_tx_index(
        &mut self,
        tx_id: &OutPointSourceId,
        tx_index: &TxMainChainIndex,
    ) -> crate::Result<()>;

    /// Delete outputs state index associated with given transaction
    fn del_mainchain_tx_index(&mut self, tx_id: &OutPointSourceId) -> crate::Result<()>;

    /// Set the mainchain block at given height to be given block.
    fn set_block_id_at_height(
        &mut self,
        height: &BlockHeight,
        block_id: &Id<GenBlock>,
    ) -> crate::Result<()>;

    /// Remove block id from given mainchain height
    fn del_block_id_at_height(&mut self, height: &BlockHeight) -> crate::Result<()>;

    /// Set the mainchain epoch data of the given epoch index
    fn set_epoch_data(&mut self, epoch_index: u64, epoch_data: &EpochData) -> crate::Result<()>;

    /// Remove the mainchain epoch data of the given epoch index
    fn del_epoch_data(&mut self, epoch_index: u64) -> crate::Result<()>;
}

/// Queries to get the Utxo
// this is not exposed outside the crate, because we only want this to be accessible
// using the UtxoDB.
pub(crate) trait UtxoRead {
    fn get_utxo(&self, outpoint: &OutPoint) -> crate::Result<Option<Utxo>>;
    fn get_best_block_for_utxos(&self) -> crate::Result<Option<Id<GenBlock>>>;
}

/// Queries to update the Utxo
// this is not exposed outside the crate, because we only want this to be accessible
// using the UtxoDB.
pub(crate) trait UtxoWrite: UtxoRead {
    fn add_utxo(&mut self, outpoint: &OutPoint, entry: Utxo) -> crate::Result<()>;
    fn del_utxo(&mut self, outpoint: &OutPoint) -> crate::Result<()>;
    fn set_best_block_for_utxos(&mut self, block_id: &Id<GenBlock>) -> crate::Result<()>;
}

pub(crate) trait UndoRead {
    fn get_undo_data(&self, id: Id<Block>) -> crate::Result<Option<BlockUndo>>;
}
pub(crate) trait UndoWrite: UndoRead {
    fn add_undo_data(&mut self, id: Id<Block>, undo: &BlockUndo) -> crate::Result<()>;
    fn del_undo_data(&mut self, id: Id<Block>) -> crate::Result<()>;
}

/// Support for transactions over blockchain storage
pub trait Transactional<'t> {
    /// Associated read-only transaction type.
    type TransactionRo: traits::TransactionRo<Error = crate::Error> + BlockchainStorageRead + 't;

    /// Associated read-write transaction type.
    type TransactionRw: traits::TransactionRw<Error = crate::Error> + BlockchainStorageWrite + 't;

    /// Start a read-only transaction.
    fn transaction_ro<'s: 't>(&'s self) -> Self::TransactionRo;

    /// Start a read-write transaction.
    fn transaction_rw<'s: 't>(&'s self) -> Self::TransactionRw;
}

pub trait BlockchainStorage: BlockchainStorageWrite + for<'tx> Transactional<'tx> {}<|MERGE_RESOLUTION|>--- conflicted
+++ resolved
@@ -16,15 +16,12 @@
 //! Application-level interface for the persistent blockchain storage.
 
 use chainstate_types::block_index::BlockIndex;
-<<<<<<< HEAD
 use chainstate_types::epoch_data::EpochData;
 use common::chain::block::Block;
-=======
->>>>>>> 80a0917c
 use common::chain::transaction::{Transaction, TxMainChainIndex, TxMainChainPosition};
+use common::chain::GenBlock;
 use common::chain::OutPoint;
 use common::chain::OutPointSourceId;
-use common::chain::{Block, GenBlock};
 use common::primitives::{BlockHeight, Id};
 use storage::traits;
 use utxo::{BlockUndo, Utxo};
@@ -79,14 +76,10 @@
     ) -> crate::Result<Option<Transaction>>;
 
     /// Get mainchain block by its height
-<<<<<<< HEAD
-    fn get_block_id_by_height(&self, height: &BlockHeight) -> crate::Result<Option<Id<Block>>>;
+    fn get_block_id_by_height(&self, height: &BlockHeight) -> crate::Result<Option<Id<GenBlock>>>;
 
     /// Get mainchain epoch data by its index
     fn get_epoch_data(&self, epoch_index: u64) -> crate::Result<Option<EpochData>>;
-=======
-    fn get_block_id_by_height(&self, height: &BlockHeight) -> crate::Result<Option<Id<GenBlock>>>;
->>>>>>> 80a0917c
 }
 
 /// Modifying operations on persistent blockchain data
