// Copyright (c) 2021 RBB S.r.l
// opensource@mintlayer.org
// SPDX-License-Identifier: MIT
// Licensed under the MIT License;
// you may not use this file except in compliance with the License.
// You may obtain a copy of the License at
//
// 	http://spdx.org/licenses/MIT
//
// Unless required by applicable law or agreed to in writing, software
// distributed under the License is distributed on an "AS IS" BASIS,
// WITHOUT WARRANTIES OR CONDITIONS OF ANY KIND, either express or implied.
// See the License for the specific language governing permissions and
// limitations under the License.
//
// Author(s): S. Afach, A. Sinitsyn

mod detail;

pub mod rpc;

pub mod chainstate_interface_impl;

pub mod chainstate_interface;

pub use detail::ban_score;

use std::sync::Arc;

use chainstate_interface::ChainstateInterface;
pub use chainstate_interface_impl::ChainstateInterfaceImpl;
use common::{
    chain::{block::Block, ChainConfig},
    primitives::{BlockHeight, Id},
};
use detail::time_getter::TimeGetter;
pub use detail::BlockError;
pub use detail::{BlockSource, Chainstate};
use detail::{PropertyQueryError, TimeGetter};

#[derive(Debug, Clone)]
pub enum ChainstateEvent {
    NewTip(Id<Block>, BlockHeight),
}

#[derive(thiserror::Error, Debug, PartialEq, Eq)]
pub enum ChainstateError {
    #[error("Initialization error")]
    FailedToInitializeChainstate(String),
    #[error("Block processing failed: `{0}`")]
    ProcessBlockError(BlockError),
    #[error("Property read error: `{0}`")]
    FailedToReadProperty(PropertyQueryError),
}

impl subsystem::Subsystem for Box<dyn ChainstateInterface> {}

type ChainstateHandle = subsystem::Handle<Box<dyn ChainstateInterface>>;

pub fn make_chainstate(
    chain_config: Arc<ChainConfig>,
    blockchain_storage: blockchain_storage::Store,
    custom_orphan_error_hook: Option<Arc<detail::OrphanErrorHandler>>,
<<<<<<< HEAD
    custom_time_getter: Option<Arc<TimeGetter>>,
=======
    time_getter: TimeGetter,
>>>>>>> 45bdcebe
) -> Result<Box<dyn ChainstateInterface>, ChainstateError> {
    let cons = Chainstate::new(
        chain_config,
        blockchain_storage,
        custom_orphan_error_hook,
<<<<<<< HEAD
        custom_time_getter,
=======
        time_getter,
>>>>>>> 45bdcebe
    )?;
    let cons_interface = ChainstateInterfaceImpl::new(cons);
    Ok(Box::new(cons_interface))
}

#[cfg(test)]
mod test;<|MERGE_RESOLUTION|>--- conflicted
+++ resolved
@@ -35,8 +35,8 @@
 };
 use detail::time_getter::TimeGetter;
 pub use detail::BlockError;
+use detail::PropertyQueryError;
 pub use detail::{BlockSource, Chainstate};
-use detail::{PropertyQueryError, TimeGetter};
 
 #[derive(Debug, Clone)]
 pub enum ChainstateEvent {
@@ -61,21 +61,13 @@
     chain_config: Arc<ChainConfig>,
     blockchain_storage: blockchain_storage::Store,
     custom_orphan_error_hook: Option<Arc<detail::OrphanErrorHandler>>,
-<<<<<<< HEAD
-    custom_time_getter: Option<Arc<TimeGetter>>,
-=======
     time_getter: TimeGetter,
->>>>>>> 45bdcebe
 ) -> Result<Box<dyn ChainstateInterface>, ChainstateError> {
     let cons = Chainstate::new(
         chain_config,
         blockchain_storage,
         custom_orphan_error_hook,
-<<<<<<< HEAD
-        custom_time_getter,
-=======
         time_getter,
->>>>>>> 45bdcebe
     )?;
     let cons_interface = ChainstateInterfaceImpl::new(cons);
     Ok(Box::new(cons_interface))
