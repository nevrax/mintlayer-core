--- conflicted
+++ resolved
@@ -23,10 +23,7 @@
 use common::chain::config::ChainConfig;
 use common::primitives::{BlockDistance, BlockHeight, Id, Idable};
 use itertools::Itertools;
-<<<<<<< HEAD
-=======
 use logging::log;
->>>>>>> 41be2390
 use std::sync::Arc;
 use utils::eventhandler::{EventHandler, EventsController};
 mod consensus_validator;
@@ -184,11 +181,8 @@
         block_source: BlockSource,
         attempt_number: usize,
     ) -> Result<Option<BlockIndex>, BlockError> {
-<<<<<<< HEAD
-=======
         log::info!("Processing block: {}", block.get_id());
 
->>>>>>> 41be2390
         if block.is_genesis(&self.chain_config) && block_source != BlockSource::Local {
             return Err(BlockError::InvalidBlockSource);
         }
@@ -262,7 +256,6 @@
         height: &BlockHeight,
     ) -> Result<Option<Id<Block>>, PropertyQueryError> {
         self.make_db_tx_ro().get_block_id_by_height(height)
-<<<<<<< HEAD
     }
 
     pub fn get_block(&self, id: Id<Block>) -> Result<Option<Block>, PropertyQueryError> {
@@ -274,23 +267,10 @@
         id: &Id<Block>,
     ) -> Result<Option<BlockIndex>, PropertyQueryError> {
         self.make_db_tx_ro().get_block_index(id)
-=======
-    }
-
-    pub fn get_block(&self, id: Id<Block>) -> Result<Option<Block>, PropertyQueryError> {
-        self.make_db_tx_ro().get_block(id)
-    }
-
-    pub fn get_block_index(
-        &self,
-        id: &Id<Block>,
-    ) -> Result<Option<BlockIndex>, PropertyQueryError> {
-        self.make_db_tx_ro().get_block_index(id)
     }
 
     pub fn get_best_block_index(&self) -> Result<Option<BlockIndex>, PropertyQueryError> {
         self.make_db_tx_ro().get_best_block_index()
->>>>>>> 41be2390
     }
 
     pub fn get_locator(&self) -> Result<Vec<BlockHeader>, PropertyQueryError> {
