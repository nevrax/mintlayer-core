--- conflicted
+++ resolved
@@ -4,11 +4,7 @@
 use common::chain::block::Block;
 use common::chain::transaction::{Transaction, TxMainChainIndex, TxMainChainPosition};
 use common::primitives::{BlockHeight, Id};
-<<<<<<< HEAD
-pub use storage::error::Recoverable;
-=======
 use storage::traits;
->>>>>>> 281d2099
 
 #[cfg(any(test, feature = "mock"))]
 pub mod mock;
@@ -42,15 +38,12 @@
     /// Get the hash of the best block
     fn get_best_block_id(&self) -> crate::Result<Option<Id<Block>>>;
 
-<<<<<<< HEAD
     /// Set the hash of the best block
     fn set_best_block_id(&mut self, id: &Id<Block>) -> crate::Result<()>;
 
     fn get_block_index(&self, block_index: &Id<Block>) -> crate::Result<Option<BlockIndex>>;
     fn set_block_index(&mut self, block_index: &BlockIndex) -> crate::Result<()>;
 
-=======
->>>>>>> 281d2099
     /// Get block by its hash
     fn get_block(&self, id: Id<Block>) -> crate::Result<Option<Block>>;
 
