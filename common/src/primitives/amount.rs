--- conflicted
+++ resolved
@@ -41,24 +41,8 @@
 
 /// An unsigned fixed-point type for amounts
 /// The smallest unit of count is called an atom
-<<<<<<< HEAD
-#[derive(
-    Debug,
-    Copy,
-    Clone,
-    PartialEq,
-    Eq,
-    PartialOrd,
-    Ord,
-    Encode,
-    Decode,
-    serde::Serialize,
-    serde::Deserialize,
-)]
-=======
 #[derive(Debug, Copy, Clone, PartialEq, Eq, PartialOrd, Ord, Encode, Decode)]
 #[must_use]
->>>>>>> c39704db
 pub struct Amount {
     #[codec(compact)]
     val: UnsignedIntType,
