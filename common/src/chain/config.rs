--- conflicted
+++ resolved
@@ -192,39 +192,6 @@
     }
 }
 
-<<<<<<< HEAD
-// TODO: use builder type?
-#[allow(clippy::too_many_arguments)]
-#[cfg(features = "testing")]
-pub fn create_custom(
-    chain_type: Option<ChainType>,
-    address_prefix: Option<String>,
-    rpc_port: Option<u16>,
-    p2p_port: Option<u16>,
-    height_checkpoint_data: Option<BTreeMap<BlockHeight, HashType>>,
-    net_upgrades: Option<NetUpgrades<UpgradeVersion>>,
-    magic_bytes: Option<[u8; 4]>,
-    genesis_block: Option<Block>,
-    version: Option<SemVer>,
-    blockreward_maturity: Option<BlockDistance>,
-) -> ChainConfig {
-    ChainConfig {
-        chain_type: chain_type.unwrap_or(ChainType::Mainnet),
-        address_prefix: address_prefix.unwrap_or_else(|| MAINNET_ADDRESS_PREFIX.to_owned()),
-        height_checkpoint_data: height_checkpoint_data.unwrap_or_default(),
-        net_upgrades: net_upgrades.unwrap_or_default(),
-        rpc_port: rpc_port.unwrap_or(15234),
-        p2p_port: p2p_port.unwrap_or(8978),
-        magic_bytes: magic_bytes.unwrap_or([0x1a, 0x64, 0xe5, 0xf1]),
-        genesis_block: genesis_block
-            .unwrap_or_else(|| create_unit_test_genesis(Destination::AnyoneCanSpend)),
-        version: version.unwrap_or_else(|| SemVer::new(0, 1, 0)),
-        blockreward_maturity: blockreward_maturity.unwrap_or(MAINNET_BLOCKREWARD_MATURITY),
-    }
-}
-
-=======
->>>>>>> 9101e548
 pub fn create_unit_test_config() -> ChainConfig {
     ChainConfig {
         chain_type: ChainType::Mainnet,
@@ -277,13 +244,8 @@
             net_upgrades: self.net_upgrades,
             rpc_port: 15234,
             p2p_port: 8978,
-<<<<<<< HEAD
-            magic_bytes: [0x1a, 0x64, 0xe5, 0xf1],
-            genesis_block: create_unit_test_genesis(Destination::AnyoneCanSpend),
-=======
             magic_bytes: self.magic_bytes,
             genesis_block: create_mainnet_genesis(),
->>>>>>> 9101e548
             version: SemVer::new(0, 1, 0),
             blockreward_maturity: MAINNET_BLOCKREWARD_MATURITY,
         }
