--- conflicted
+++ resolved
@@ -103,48 +103,10 @@
             Transaction::V1(tx) => tx.get_serialized_hash(),
         }
     }
-<<<<<<< HEAD
 
     pub fn is_coinbase(&self) -> bool {
         // TODO: Outpoint should be Option type because for the coinbase it's should be None
         self.get_inputs().len() == 1
             && (self.get_inputs()[0].get_outpoint().get_tx_id().get() == H256::zero())
     }
-}
-
-#[cfg(test)]
-mod tests {
-    use super::*;
-    use parity_scale_codec::DecodeAll;
-
-    #[test]
-    fn tx_id_collision() {
-        let encoded = {
-            let mut bytes = [0u8; 36];
-            // Compact amount
-            bytes[0] = 10 << 2;
-            // Destination is an address (enum discriminant)
-            bytes[1] = 0;
-            // Compact length of address
-            bytes[2] = 33 << 2;
-            // encoded object
-            bytes
-        };
-
-        let output = TxOutput::decode(&mut &encoded[..]).expect("decoding output");
-        let pt = OutPoint::decode_all(&encoded).expect("decoding outpoint");
-        let input = TxInput::new(pt.get_tx_id(), pt.get_output_index(), vec![]);
-
-        let tx0 = Transaction::new(0x00, vec![], vec![output], 0x00).expect("tx0 bad");
-        let tx1 = Transaction::new(0x00, vec![input], vec![], 0x00).expect("tx1 bad");
-        assert_ne!(tx0, tx1);
-
-        assert_ne!(
-            tx0.get_id(),
-            tx1.get_id(),
-            "Different transactions with the same ID!"
-        );
-    }
-=======
->>>>>>> 266db922
 }