--- conflicted
+++ resolved
@@ -2,10 +2,7 @@
 use crate::primitives::Id;
 use parity_scale_codec::{Decode, Encode};
 
-<<<<<<< HEAD
 #[derive(Debug, Clone, PartialEq, Eq, Ord, PartialOrd, Encode, Decode)]
-=======
-#[derive(Debug, Clone, PartialEq, Eq, Encode, Decode)]
 pub enum OutPointSourceId {
     #[codec(index = 0)]
     Transaction(Id<Transaction>),
@@ -25,8 +22,8 @@
     }
 }
 
-#[derive(Debug, Clone, PartialEq, Eq, Encode, Decode)]
->>>>>>> 266db922
+
+#[derive(Debug, Clone, PartialEq, Eq, Ord, PartialOrd, Encode, Decode)]
 pub struct OutPoint {
     id: OutPointSourceId,
     index: u32,
