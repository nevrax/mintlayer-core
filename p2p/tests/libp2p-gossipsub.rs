// Copyright (c) 2022 RBB S.r.l
// opensource@mintlayer.org
// SPDX-License-Identifier: MIT
// Licensed under the MIT License;
// you may not use this file except in compliance with the License.
// You may obtain a copy of the License at
//
// https://github.com/mintlayer/mintlayer-core/blob/master/LICENSE
//
// Unless required by applicable law or agreed to in writing, software
// distributed under the License is distributed on an "AS IS" BASIS,
// WITHOUT WARRANTIES OR CONDITIONS OF ANY KIND, either express or implied.
// See the License for the specific language governing permissions and
// limitations under the License.

use common::chain::{
    block::{consensus_data::ConsensusData, timestamp::BlockTimestamp, Block, BlockReward},
    transaction::Transaction,
};
use common::primitives::{Id, H256};
use p2p::{
    error::{P2pError, PublishError},
    message::Announcement,
    net::{
        self,
<<<<<<< HEAD
        libp2p::{service::connectivity::Libp2pConnectivityHandle, Libp2pService},
        types::{ConnectivityEvent, PubSubEvent, PubSubTopic},
        ConnectivityService, NetworkingService, PubSubService,
=======
        libp2p::Libp2pService,
        types::{PubSubEvent, PubSubTopic},
        NetworkingService, PubSubService,
>>>>>>> fcc87f4f
    },
};
use p2p_test_utils::{connect_services, make_libp2p_addr};
use serialization::Encode;
use std::sync::Arc;

// verify that libp2p gossipsub works
#[tokio::test]
async fn test_libp2p_gossipsub() {
    let config = Arc::new(common::chain::config::create_mainnet());
    let (mut conn1, mut pubsub1, _) =
        Libp2pService::start(make_libp2p_addr(), Arc::clone(&config), Default::default())
            .await
            .unwrap();
    let (mut conn2, mut pubsub2, _) =
        Libp2pService::start(make_libp2p_addr(), Arc::clone(&config), Default::default())
            .await
            .unwrap();

    connect_services::<Libp2pService>(&mut conn1, &mut conn2).await;

    pubsub1.subscribe(&[net::types::PubSubTopic::Blocks]).await.unwrap();
    pubsub2.subscribe(&[net::types::PubSubTopic::Blocks]).await.unwrap();

    // spam the message on the pubsubsub until it succeeds (= until we have a peer)
    loop {
        let res = pubsub1
            .publish(Announcement::Block(
                Block::new(
                    vec![],
                    Id::new(H256([0x01; 32])),
                    BlockTimestamp::from_int_seconds(1337u64),
                    ConsensusData::None,
                    BlockReward::new(Vec::new()),
                )
                .unwrap(),
            ))
            .await;

        if res.is_ok() {
            break;
        } else {
            assert_eq!(
                res,
                Err(P2pError::PublishError(PublishError::InsufficientPeers))
            );
        }
    }

    // poll an event from the network for server2
    let res2: Result<PubSubEvent<Libp2pService>, _> = pubsub2.poll_next().await;
    let PubSubEvent::Announcement {
        peer_id: _,
        message_id: _,
        announcement: Announcement::Block(block),
    } = res2.unwrap();
    assert_eq!(block.timestamp().as_int_seconds(), 1337u64);
    pubsub2
        .publish(Announcement::Block(
            Block::new(
                vec![],
                Id::new(H256([0x02; 32])),
                BlockTimestamp::from_int_seconds(1338u64),
                ConsensusData::None,
                BlockReward::new(Vec::new()),
            )
            .unwrap(),
        ))
        .await
        .unwrap();

    let res1: Result<PubSubEvent<Libp2pService>, _> = pubsub1.poll_next().await;
    let PubSubEvent::Announcement {
        peer_id: _,
        message_id: _,
        announcement: Announcement::Block(block),
    } = res1.unwrap();
    assert_eq!(block.timestamp(), BlockTimestamp::from_int_seconds(1338u64));
}

// test libp2p gossipsub with multiple peers and verify that as our libp2p requires message
// validation, peers don't automatically forward the messages
#[tokio::test]
async fn test_libp2p_gossipsub_3_peers() {
    let config = Arc::new(common::chain::config::create_mainnet());
    let (mut conn1, mut pubsub1, _) =
        Libp2pService::start(make_libp2p_addr(), Arc::clone(&config), Default::default())
            .await
            .unwrap();

    let (mut peer1, mut peer2, mut peer3) = {
        let mut peers = futures::future::join_all((0..3).map(|_| async {
            let res =
                Libp2pService::start(make_libp2p_addr(), Arc::clone(&config), Default::default())
                    .await
                    .unwrap();
            (res.0, res.1)
        }))
        .await;

        (
            peers.pop().unwrap(),
            peers.pop().unwrap(),
            peers.pop().unwrap(),
        )
    };

    // connect peers into a partial mesh
    connect_services::<Libp2pService>(&mut conn1, &mut peer1.0).await;
    connect_services::<Libp2pService>(&mut peer1.0, &mut peer2.0).await;
    connect_services::<Libp2pService>(&mut peer2.0, &mut peer3.0).await;

    pubsub1.subscribe(&[PubSubTopic::Blocks]).await.unwrap();
    peer1.1.subscribe(&[PubSubTopic::Blocks]).await.unwrap();
    peer2.1.subscribe(&[PubSubTopic::Blocks]).await.unwrap();
    peer3.1.subscribe(&[PubSubTopic::Blocks]).await.unwrap();

    // spam the message on the pubsubsub until it succeeds (= until we have a peer)
    loop {
        let res = pubsub1
            .publish(Announcement::Block(
                Block::new(
                    vec![],
                    Id::new(H256([0x03; 32])),
                    BlockTimestamp::from_int_seconds(1337u64),
                    ConsensusData::None,
                    BlockReward::new(Vec::new()),
                )
                .unwrap(),
            ))
            .await;

        if res.is_ok() {
            break;
        } else {
            assert_eq!(
                res,
                Err(P2pError::PublishError(PublishError::InsufficientPeers))
            );
        }
    }

    // verify that all peers received the message even though they weren't directy connected
    let res: Result<PubSubEvent<Libp2pService>, _> = peer1.1.poll_next().await;
    let (peer_id, message_id) = if let Ok(PubSubEvent::Announcement {
        peer_id,
        message_id,
        ..
    }) = res
    {
        (peer_id, message_id)
    } else {
        panic!("invalid message received");
    };

    // try to poll the to other gossipsubs and verify that as `peer1` hasn't registered
    // the message as valid, it is not forwarded and the code instead timeouts
    // if the message would've been forward to `peer2` and `peer3`, the messages would
    // be received instantaneously and the cod wouldn't timeout

    tokio::select! {
        _ = tokio::time::sleep(std::time::Duration::from_millis(250)) => {
        }
        _ = peer2.1.poll_next() => {
            panic!("peer2 received message")
        }
        _ = peer3.1.poll_next() => {
            panic!("peer3 received message")
        }
    }

    assert_eq!(
        peer1
            .1
            .report_validation_result(peer_id, message_id, net::types::ValidationResult::Accept)
            .await,
        Ok(())
    );

    // verify that the peer2 gets the message
    let res: Result<PubSubEvent<Libp2pService>, _> = peer2.1.poll_next().await;
    let (peer_id, message_id) = if let Ok(PubSubEvent::Announcement {
        peer_id,
        message_id,
        ..
    }) = res
    {
        (peer_id, message_id)
    } else {
        panic!("invalid message received");
    };

    // verify that peer3 didn't get the message until peer2 validated it
    tokio::select! {
        _ = tokio::time::sleep(std::time::Duration::from_millis(250)) => {
        }
        _ = peer3.1.poll_next() => {
            panic!("peer3 received message")
        }
    }

    assert_eq!(
        peer2
            .1
            .report_validation_result(peer_id, message_id, net::types::ValidationResult::Accept)
            .await,
        Ok(())
    );

    let res: Result<PubSubEvent<Libp2pService>, _> = peer3.1.poll_next().await;
    assert!(std::matches!(
        res.unwrap(),
        PubSubEvent::Announcement { .. }
    ));
}

#[tokio::test]
async fn test_libp2p_gossipsub_too_big_message() {
    let config = Arc::new(common::chain::config::create_mainnet());
    let (mut conn1, mut pubsub1, _) =
        Libp2pService::start(make_libp2p_addr(), Arc::clone(&config), Default::default())
            .await
            .unwrap();

    let (mut conn2, mut pubsub2, _) =
        Libp2pService::start(make_libp2p_addr(), Arc::clone(&config), Default::default())
            .await
            .unwrap();

    connect_services::<Libp2pService>(&mut conn1, &mut conn2).await;

    pubsub1.subscribe(&[PubSubTopic::Blocks]).await.unwrap();
    pubsub2.subscribe(&[PubSubTopic::Blocks]).await.unwrap();

    let txs = (0..200_000)
        .map(|_| Transaction::new(0, vec![], vec![], 0).unwrap())
        .collect::<Vec<_>>();
    let message = Announcement::Block(
        Block::new(
            txs,
            Id::new(H256([0x04; 32])),
            BlockTimestamp::from_int_seconds(1337u64),
            ConsensusData::None,
            BlockReward::new(Vec::new()),
        )
        .unwrap(),
    );
    let encoded_size = message.encode().len();
    // TODO: move this to a spec.rs so it's accessible everywhere
    const MAXIMUM_SIZE: usize = 2 * 1024 * 1024;

    assert_eq!(
        pubsub1.publish(message).await,
        Err(P2pError::PublishError(PublishError::MessageTooLarge(
            Some(encoded_size),
            Some(MAXIMUM_SIZE)
        )))
    );
}<|MERGE_RESOLUTION|>--- conflicted
+++ resolved
@@ -23,15 +23,9 @@
     message::Announcement,
     net::{
         self,
-<<<<<<< HEAD
-        libp2p::{service::connectivity::Libp2pConnectivityHandle, Libp2pService},
-        types::{ConnectivityEvent, PubSubEvent, PubSubTopic},
-        ConnectivityService, NetworkingService, PubSubService,
-=======
         libp2p::Libp2pService,
         types::{PubSubEvent, PubSubTopic},
         NetworkingService, PubSubService,
->>>>>>> fcc87f4f
     },
 };
 use p2p_test_utils::{connect_services, make_libp2p_addr};
