// Copyright (c) 2022 RBB S.r.l
// opensource@mintlayer.org
// SPDX-License-Identifier: MIT
// Licensed under the MIT License;
// you may not use this file except in compliance with the License.
// You may obtain a copy of the License at
//
// 	http://spdx.org/licenses/MIT
//
// Unless required by applicable law or agreed to in writing, software
// distributed under the License is distributed on an "AS IS" BASIS,
// WITHOUT WARRANTIES OR CONDITIONS OF ANY KIND, either express or implied.
// See the License for the specific language governing permissions and
// limitations under the License.
//
// Author(s): S. Afach, A. Sinitsyn

use crate::detail::orphan_blocks::{OrphanAddError, OrphanBlocksPool};
use crate::ConsensusEvent;
use blockchain_storage::BlockchainStorageRead;
use blockchain_storage::BlockchainStorageWrite;
use blockchain_storage::TransactionRw;
use blockchain_storage::Transactional;
use common::chain::block::block_index::BlockIndex;
use common::chain::block::{
    calculate_tx_merkle_root, calculate_witness_merkle_root, Block, BlockHeader,
};
use common::chain::calculate_tx_index_from_block;
use common::chain::config::ChainConfig;
use common::chain::config::MAX_BLOCK_WEIGHT;
use common::chain::{OutPointSourceId, Transaction};
use common::primitives::{time, BlockDistance};
use common::primitives::{BlockHeight, Id, Idable};
use std::collections::BTreeSet;
use std::sync::Arc;
mod consensus_validator;
mod orphan_blocks;
use serialization::Encode;

mod error;
pub use error::*;
mod pow;

type TxRw<'a> = <blockchain_storage::Store as Transactional<'a>>::TransactionRw;
type TxRo<'a> = <blockchain_storage::Store as Transactional<'a>>::TransactionRo;
type EventHandler = Arc<dyn Fn(ConsensusEvent) + Send + Sync>;

const HEADER_LIMIT: BlockDistance = BlockDistance::new(2000);

mod spend_cache;
use spend_cache::CachedInputs;

use consensus_validator::BlockIndexHandle;

// TODO: ISSUE #129 - https://github.com/mintlayer/mintlayer-core/issues/129
pub struct Consensus {
    chain_config: Arc<ChainConfig>,
    blockchain_storage: blockchain_storage::Store,
    orphan_blocks: OrphanBlocksPool,
    event_subscribers: Vec<EventHandler>,
    events_broadcaster: slave_pool::ThreadPool,
}

#[derive(Copy, Clone, Eq, Debug, PartialEq)]
pub enum BlockSource {
    Peer,
    Local,
}

impl Consensus {
    fn make_db_tx(&mut self) -> ConsensusRef {
        let db_tx = self.blockchain_storage.transaction_rw();
        ConsensusRef {
            chain_config: &self.chain_config,
            db_tx,
            orphan_blocks: &mut self.orphan_blocks,
        }
    }

    fn make_ro_db_tx(&self) -> ConsensusRefRo {
        let db_tx = self.blockchain_storage.transaction_ro();
        ConsensusRefRo {
            chain_config: &self.chain_config,
            db_tx,
            orphan_blocks: &self.orphan_blocks,
        }
    }

    pub fn subscribe_to_events(&mut self, handler: EventHandler) {
        self.event_subscribers.push(handler)
    }

    pub fn new(
        chain_config: Arc<ChainConfig>,
        blockchain_storage: blockchain_storage::Store,
    ) -> Result<Self, crate::ConsensusError> {
        use crate::ConsensusError;

        let mut cons = Self::new_no_genesis(chain_config, blockchain_storage)?;
        let best_block_id = cons.get_best_block_id().map_err(|e| {
            ConsensusError::FailedToInitializeConsensus(format!("Database read error: {:?}", e))
        })?;
        if best_block_id.is_none() {
            cons.process_block(
                cons.chain_config.genesis_block().clone(),
                BlockSource::Local,
            )
            .map_err(|e| {
                ConsensusError::FailedToInitializeConsensus(format!(
                    "Genesis block processing error: {:?}",
                    e
                ))
            })?;
        }
        Ok(cons)
    }

    fn new_no_genesis(
        chain_config: Arc<ChainConfig>,
        blockchain_storage: blockchain_storage::Store,
    ) -> Result<Self, crate::ConsensusError> {
        let event_broadcaster = slave_pool::ThreadPool::new();
        event_broadcaster.set_threads(1).expect("Event thread-pool starting failed");
        let cons = Self {
            chain_config,
            blockchain_storage,
            orphan_blocks: OrphanBlocksPool::new_default(),
            event_subscribers: Vec::new(),
            events_broadcaster: event_broadcaster,
        };
        Ok(cons)
    }

    fn broadcast_new_tip_event(&self, new_block_index: &Option<BlockIndex>) {
        match new_block_index {
            Some(ref new_block_index) => self.event_subscribers.iter().cloned().for_each(|f| {
                let new_height = new_block_index.get_block_height();
                let new_id = new_block_index.get_block_id().clone();
                self.events_broadcaster
                    .spawn(move || f(ConsensusEvent::NewTip(new_id, new_height)))
            }),
            None => (),
        }
    }

    pub fn process_block(
        &mut self,
        block: Block,
        block_source: BlockSource,
    ) -> Result<Option<BlockIndex>, BlockError> {
        let mut consensus_ref = self.make_db_tx();
        // Reasonable reduce amount of calls to DB
        let best_block_id = consensus_ref.db_tx.get_best_block_id().map_err(BlockError::from)?;
        // TODO: this seems to require block index, which doesn't seem to be the case in bitcoin, as otherwise orphans can't be checked
        consensus_ref.check_block(&block, block_source)?;
        let block_index = consensus_ref.accept_block(&block);
        if let Err(ref block_index_err) = block_index {
            if *block_index_err == BlockError::Orphan {
                if BlockSource::Local == block_source {
                    // TODO: Discuss with Sam about it later (orphans should be searched for children of any newly accepted block)
                    consensus_ref.new_orphan_block(block)?;
                }
                return Err(BlockError::Orphan);
            }
        }
        let result = consensus_ref.activate_best_chain(block_index?, best_block_id)?;
        consensus_ref.commit_db_tx().expect("Committing transactions to DB failed");
        // TODO: after finishing, we attempt to process orphans
        self.broadcast_new_tip_event(&result);
        Ok(result)
    }

    // TODO: used to check block size + other preliminary check before giving the block to process_block
    pub fn preliminary_block_check(&self, _block: Block) -> Result<(), BlockError> {
        Ok(())
    }

    pub fn get_best_block_id(&self) -> Result<Option<Id<Block>>, BlockError> {
        let consensus_ref = self.make_ro_db_tx();
        // Reasonable reduce amount of calls to DB
        let best_block_id = consensus_ref.db_tx.get_best_block_id().map_err(BlockError::from)?;
        Ok(best_block_id)
    }

    pub fn get_block_height_in_main_chain(
        &self,
        id: &Id<Block>,
    ) -> Result<Option<BlockHeight>, BlockError> {
        let consensus_ref = self.make_ro_db_tx();
        // Reasonable reduce amount of calls to DB
        let block_index = consensus_ref.db_tx.get_block_index(id).map_err(BlockError::from)?;
        let block_index = block_index.ok_or(BlockError::NotFound)?;
        if block_index.get_block_id() == id {
            Ok(Some(block_index.get_block_height()))
        } else {
            Ok(None)
        }
    }

    pub fn get_block_id_from_height(
        &self,
        height: &BlockHeight,
    ) -> Result<Option<Id<Block>>, BlockError> {
        let consensus_ref = self.make_ro_db_tx();
        // Reasonable reduce amount of calls to DB
        let block_id =
            consensus_ref.db_tx.get_block_id_by_height(height).map_err(BlockError::from)?;
        Ok(block_id)
    }

    pub fn get_block(&self, id: Id<Block>) -> Result<Option<Block>, BlockError> {
        let consensus_ref = self.make_ro_db_tx();
        // Reasonable reduce amount of calls to DB
        let block = consensus_ref.db_tx.get_block(id).map_err(BlockError::from)?;
        Ok(block)
    }

    pub fn get_block_index(&self, id: &Id<Block>) -> Result<Option<BlockIndex>, BlockError> {
        self.make_ro_db_tx().db_tx.get_block_index(id).map_err(BlockError::from)
    }

    pub fn get_header_from_height(
        &self,
        height: &BlockHeight,
    ) -> Result<Option<BlockHeader>, BlockError> {
        let consensus_ref = self.make_ro_db_tx();
        let id = consensus_ref
            .db_tx
            .get_block_id_by_height(height)?
            .ok_or(BlockError::NotFound)?;
        Ok(consensus_ref
            .db_tx
            .get_block_index(&id)?
            .map(|block_index| block_index.into_block_header()))
    }

    pub fn get_locator(&self) -> Result<Vec<BlockHeader>, BlockError> {
        let id = self.get_best_block_id()?.ok_or(BlockError::NotFound)?;
        let height = self.get_block_height_in_main_chain(&id)?.ok_or(BlockError::NotFound)?;

        let headers = itertools::iterate(0, |&i| if i == 0 { 1 } else { i * 2 })
            .take_while(|i| (height - BlockDistance::new(*i)).is_some())
            .map(|i| {
                self.get_header_from_height(
                    &(height - BlockDistance::new(i)).expect("distance to be valid"),
                )
            });

        itertools::process_results(headers, |iter| iter.flatten().collect::<Vec<_>>())
    }

    // TODO: use `ConsensusRef::is_block_in_main_chain()` implementation instead, how?
    fn is_block_in_main_chain(&self, block_index: &BlockIndex) -> Result<bool, BlockError> {
        let consensus_ref = self.make_ro_db_tx();
        let height = block_index.get_block_height();
        let id_at_height =
            consensus_ref.db_tx.get_block_id_by_height(&height).map_err(BlockError::from)?;
        Ok(id_at_height.map_or(false, |id| id == *block_index.get_block_id()))
    }

    pub fn get_headers(&self, locator: Vec<BlockHeader>) -> Result<Vec<BlockHeader>, BlockError> {
        // use genesis block if no common ancestor with better block height is found
        let mut best = BlockHeight::new(0);

        for header in locator.iter() {
            if let Some(block_index) = self.get_block_index(&header.get_id())? {
                if self.is_block_in_main_chain(&block_index)? {
                    best = block_index.get_block_height();
                    break;
                }
            }
        }

        // get headers until either the best block or header limit is reached
        let limit = std::cmp::min(
            (best + HEADER_LIMIT).ok_or(BlockError::Unknown)?,
            self.get_block_height_in_main_chain(
                &self.get_best_block_id()?.expect("best block to exist"),
            )?
            .expect("best block's height to exist"),
        );

        let headers = itertools::iterate(best.next_height(), |iter| iter.next_height())
            .take_while(|height| height <= &limit)
            .map(|height| self.get_header_from_height(&height));
        itertools::process_results(headers, |iter| iter.flatten().collect::<Vec<_>>())
    }

    pub fn filter_already_existing_blocks(
        &self,
        headers: Vec<BlockHeader>,
    ) -> Result<Vec<BlockHeader>, BlockError> {
        // verify that the first block attaches to our chain
        match headers.get(0).ok_or(BlockError::Unknown)?.get_prev_block_id() {
            None => return Err(BlockError::PrevBlockInvalid),
            Some(id) => {
                if self.get_block_index(id)?.is_none() {
                    return Err(BlockError::NotFound);
                }
            }
        }

        for (num, header) in headers.iter().enumerate() {
            if self.get_block_index(&header.get_id())?.is_none() {
                return Ok(headers[num..].to_vec());
            }
        }

        Ok(vec![])
    }
}

pub(crate) struct ConsensusRef<'a> {
    chain_config: &'a ChainConfig,
    // TODO: make this generic over Rw and Ro
    db_tx: TxRw<'a>,
    orphan_blocks: &'a mut OrphanBlocksPool,
}

struct ConsensusRefRo<'a> {
    #[allow(dead_code)]
    chain_config: &'a ChainConfig,
    // TODO: make this generic over Rw and Ro
    db_tx: TxRo<'a>,
    #[allow(dead_code)]
    orphan_blocks: &'a OrphanBlocksPool,
}

impl<'a> BlockIndexHandle for ConsensusRef<'a> {
    fn get_block_index(
        &self,
        block_index: &Id<Block>,
    ) -> blockchain_storage::Result<Option<BlockIndex>> {
        self.db_tx.get_block_index(block_index)
    }
    fn get_ancestor(
        &self,
        block_index: &BlockIndex,
        ancestor_height: BlockHeight,
    ) -> Result<BlockIndex, BlockError> {
        self.get_ancestor(block_index, ancestor_height)
    }
}

impl<'a> ConsensusRef<'a> {
    fn commit_db_tx(self) -> blockchain_storage::Result<()> {
        self.db_tx.commit()
    }

    /// Allow to read from storage the previous block and return itself BlockIndex
    fn get_previous_block_index(&self, block_index: &BlockIndex) -> Result<BlockIndex, BlockError> {
        let prev_block_id = block_index.get_prev_block_id().as_ref().ok_or(BlockError::NotFound)?;
        self.db_tx.get_block_index(prev_block_id)?.ok_or(BlockError::NotFound)
    }

    // TODO improve using pskip
    fn get_ancestor(
        &self,
        block_index: &BlockIndex,
        ancestor_height: BlockHeight,
    ) -> Result<BlockIndex, BlockError> {
        if ancestor_height > block_index.get_block_height() {
            return Err(BlockError::InvalidAncestorHeight {
                block_height: block_index.get_block_height(),
                ancestor_height,
            });
        }

        let mut height_walk = block_index.get_block_height();
        let mut block_index_walk = block_index.clone();
        while height_walk > ancestor_height {
            block_index_walk = self.get_previous_block_index(&block_index_walk)?;
            height_walk =
                (height_walk - BlockDistance::from(1)).expect("height_walk is greater than height");
        }
        Ok(block_index_walk)
    }

    #[allow(unused)]
    fn last_common_ancestor(
        &self,
        first_block_index: &BlockIndex,
        second_block_index: &BlockIndex,
    ) -> Result<BlockIndex, BlockError> {
        let mut first_block_index = first_block_index.clone();
        let mut second_block_index = second_block_index.clone();
        match first_block_index.get_block_height().cmp(&second_block_index.get_block_height()) {
            std::cmp::Ordering::Greater => {
                first_block_index =
                    self.get_ancestor(&first_block_index, second_block_index.get_block_height())?;
            }
            std::cmp::Ordering::Less => {
                second_block_index =
                    self.get_ancestor(&second_block_index, first_block_index.get_block_height())?;
            }
            std::cmp::Ordering::Equal => {}
        }

        while first_block_index.get_block_id() != second_block_index.get_block_id()
            && !first_block_index.is_genesis(self.chain_config)
            && !second_block_index.is_genesis(self.chain_config)
        {
            first_block_index = self.get_previous_block_index(&first_block_index)?;
            second_block_index = self.get_previous_block_index(&second_block_index)?;
        }
        assert_eq!(
            first_block_index.get_block_id(),
            second_block_index.get_block_id()
        );
        Ok(first_block_index)
    }

    // Get indexes for a new longest chain
    fn get_new_chain(
        &self,
        new_tip_block_index: &BlockIndex,
    ) -> Result<Vec<BlockIndex>, BlockError> {
        let mut result = Vec::new();
        let mut block_index = new_tip_block_index.clone();
        while !self.is_block_in_main_chain(&block_index)? {
            result.push(block_index.clone());
            block_index = self.get_previous_block_index(&block_index)?;
        }
        result.reverse();
        debug_assert!(!result.is_empty()); // there has to always be at least one new block
        Ok(result)
    }

    fn disconnect_until(
        &mut self,
        to_disconnect: &BlockIndex,
        last_to_remain_connected: &Id<Block>,
    ) -> Result<(), BlockError> {
        if to_disconnect.get_block_id() == last_to_remain_connected {
            return Ok(());
        }

        let current_mainchain_tip = self.disconnect_tip(Some(to_disconnect.get_block_id()))?;
        self.disconnect_until(&current_mainchain_tip, last_to_remain_connected)
    }

    fn reorganize(
        &mut self,
        best_block_id: &Id<Block>,
        new_block_index: &BlockIndex,
    ) -> Result<(), BlockError> {
        let new_chain = self.get_new_chain(new_block_index)?;

        let common_ancestor_id = {
            let err = "This vector cannot be empty since there is at least one block to connect";
            let first_block = &new_chain.first().expect(err);
            &first_block.get_prev_block_id().as_ref().expect("This can never be genesis")
        };

        // Disconnect the current chain if it is not a genesis
        {
            let mainchain_tip = self
                .db_tx
                .get_block_index(best_block_id)?
                .expect("Can't get block index. Inconsistent DB");

            // Disconnect blocks
            self.disconnect_until(&mainchain_tip, common_ancestor_id)?;
        }

        // Connect the new chain
        for block_index in new_chain {
            self.connect_tip(&block_index)?;
        }

        Ok(())
    }

    fn connect_transactions_inner(
        &self,
        block: &Block,
        spend_height: &BlockHeight,
        blockreward_maturity: &BlockDistance,
    ) -> Result<CachedInputs, BlockError> {
        let mut cached_inputs = CachedInputs::new(&self.db_tx);
        for (tx_num, _tx) in block.transactions().iter().enumerate() {
            cached_inputs.spend(block, tx_num, spend_height, blockreward_maturity)?;
        }
        Ok(cached_inputs)
    }

    fn connect_transactions(
        &mut self,
        block: &Block,
        spend_height: &BlockHeight,
        blockreward_maturity: &BlockDistance,
    ) -> Result<(), BlockError> {
        let cached_inputs =
            self.connect_transactions_inner(block, spend_height, blockreward_maturity)?;
        let cached_inputs = cached_inputs.consume()?;

        CachedInputs::flush_to_storage(&mut self.db_tx, cached_inputs)?;
        Ok(())
    }

    fn disconnect_transactions_inner(
        &mut self,
        transactions: &[Transaction],
    ) -> Result<CachedInputs, BlockError> {
        let mut cached_inputs = CachedInputs::new(&self.db_tx);
        transactions.iter().try_for_each(|tx| cached_inputs.unspend(tx))?;
        Ok(cached_inputs)
    }

    fn disconnect_transactions(&mut self, transactions: &[Transaction]) -> Result<(), BlockError> {
        let cached_inputs = self.disconnect_transactions_inner(transactions)?;
        let cached_inputs = cached_inputs.consume()?;

        CachedInputs::flush_to_storage(&mut self.db_tx, cached_inputs)?;
        Ok(())
    }

    fn check_tx_outputs(&self, transactions: &[Transaction]) -> Result<(), BlockError> {
        for tx in transactions {
            for _output in tx.get_outputs() {
                // TODO: Check tx outputs to prevent the overwriting of the transaction
            }
        }
        Ok(())
    }

    fn connect_genesis_transactions(&mut self, block: &Block) -> Result<(), BlockError> {
        for (num, tx) in block.transactions().iter().enumerate() {
            self.db_tx.set_mainchain_tx_index(
                &OutPointSourceId::from(tx.get_id()),
                &calculate_tx_index_from_block(block, num)?,
            )?;
        }
        Ok(())
    }

    // Connect new block
    fn connect_tip(&mut self, new_tip_block_index: &BlockIndex) -> Result<(), BlockError> {
        if &self.db_tx.get_best_block_id()? != new_tip_block_index.get_prev_block_id() {
            return Err(BlockError::InvariantErrorInvalidTip);
        }
        let block = self.get_block_from_index(new_tip_block_index)?.expect("Inconsistent DB");
        self.check_tx_outputs(block.transactions())?;

        if block.is_genesis(self.chain_config) {
            self.connect_genesis_transactions(&block)?
        } else {
            self.connect_transactions(
                &block,
                &new_tip_block_index.get_block_height(),
                self.chain_config.get_blockreward_maturity(),
            )?;
        }

        self.db_tx.set_block_id_at_height(
            &new_tip_block_index.get_block_height(),
            new_tip_block_index.get_block_id(),
        )?;
        self.db_tx.set_block_index(new_tip_block_index)?;
        self.db_tx.set_best_block_id(new_tip_block_index.get_block_id())?;
        Ok(())
    }

    /// Does a read-modify-write operation on the database and disconnects a block
    /// by unsetting the `next` pointer.
    /// Returns the previous block (the last block in the main-chain)
    fn disconnect_tip(
        &mut self,
        expected_tip_block_id: Option<&Id<Block>>,
    ) -> Result<BlockIndex, BlockError> {
        let best_block_id =
            self.db_tx.get_best_block_id().ok().flatten().expect("Only fails at genesis");

        // Optionally, we can double-check that the tip is what we're discconnecting
        match expected_tip_block_id {
            None => {}
            Some(expected_tip_block_id) => debug_assert!(expected_tip_block_id == &best_block_id),
        }

        let block_index = self
            .db_tx
            .get_block_index(&best_block_id)
            .expect("Database error on retrieving current best block index")
            .expect("Also only genesis fails at this");
        let block = self.get_block_from_index(&block_index)?.expect("Inconsistent DB");
        // Disconnect transactions
        self.disconnect_transactions(block.transactions())?;
        self.db_tx.set_best_block_id(
            block_index
                .get_prev_block_id()
                .as_ref()
                .ok_or(BlockError::InvariantErrorPrevBlockNotFound)?,
        )?;
        // Disconnect block
        self.db_tx.del_block_id_at_height(&block_index.get_block_height())?;

        let prev_block_index = self.get_previous_block_index(&block_index)?;
        Ok(prev_block_index)
    }

    fn try_connect_genesis_block(
        &mut self,
        genesis_block_index: &BlockIndex,
        best_block_id: &Option<Id<Block>>,
    ) -> Result<Option<BlockIndex>, BlockError> {
        if best_block_id.is_none() && genesis_block_index.is_genesis(self.chain_config) {
            self.connect_tip(genesis_block_index)?;
            return Ok(Some(genesis_block_index.clone()));
        }
        Ok(None)
    }

    fn activate_best_chain(
        &mut self,
        new_block_index: BlockIndex,
        best_block_id: Option<Id<Block>>,
    ) -> Result<Option<BlockIndex>, BlockError> {
        let connected_genesis = self.try_connect_genesis_block(&new_block_index, &best_block_id)?;
        if connected_genesis.is_some() {
            return Ok(connected_genesis);
        }

        let best_block_id = best_block_id.expect("Best block must be set at this point");
        // Chain trust is higher than the best block
        let current_best_block_index = self
            .db_tx
            .get_block_index(&best_block_id)
            .map_err(BlockError::from)?
            .expect("Inconsistent DB");

        if new_block_index.get_chain_trust() > current_best_block_index.get_chain_trust() {
            self.reorganize(&best_block_id, &new_block_index)?;
            return Ok(Some(new_block_index));
        }

        Ok(None)
    }

    fn get_block_proof(&self, _block: &Block) -> u128 {
        //TODO: We have to make correct one
        1
    }

    fn add_to_block_index(&mut self, block: &Block) -> Result<BlockIndex, BlockError> {
        let prev_block_index = if block.is_genesis(self.chain_config) {
            // Genesis case. We should use then_some when stabilized feature(bool_to_option)
            None
        } else {
            block.prev_block_id().map_or(Err(BlockError::Orphan), |prev_block| {
                self.db_tx.get_block_index(&prev_block).map_err(BlockError::from)
            })?
        };
        // Set the block height
        let height = prev_block_index.as_ref().map_or(BlockHeight::zero(), |prev_block_index| {
            prev_block_index.get_block_height().next_height()
        });

        // Set Time Max
        let time_max = prev_block_index.as_ref().map_or(block.block_time(), |prev_block_index| {
            std::cmp::max(prev_block_index.get_block_time_max(), block.block_time())
        });

        // Set Chain Trust
        let chain_trust = prev_block_index
            .map_or(0, |prev_block_index| prev_block_index.get_chain_trust())
            + self.get_block_proof(block);
        let block_index = BlockIndex::new(block, chain_trust, height, time_max);
        Ok(block_index)
    }

    fn accept_block(&mut self, block: &Block) -> Result<BlockIndex, BlockError> {
        // TODO: before doing anything, we should ensure the block isn't already known
        let block_index = self.add_to_block_index(block)?;
        self.check_block_index(&block_index)?;
        self.db_tx.set_block_index(&block_index).map_err(BlockError::from)?;
        self.db_tx.add_block(block).map_err(BlockError::from)?;
        Ok(block_index)
    }

    fn check_block_index(&self, block_index: &BlockIndex) -> Result<(), BlockError> {
        // BlockIndex is already known or block exists
        if self.db_tx.get_block_index(block_index.get_block_id())?.is_some() {
<<<<<<< HEAD
            return Err(BlockError::BlockAlreadyExists);
=======
            return Err(BlockError::BlockAlreadyExists(
                block_index.get_block_id().clone(),
            ));
>>>>>>> fa9abc95
        }
        // TODO: Will be expanded
        Ok(())
    }

    fn check_block_detail(
        &self,
        block: &Block,
        block_source: BlockSource,
    ) -> Result<(), BlockError> {
        block.check_version()?;

        // Allows the previous block to be None only if the block hash is genesis
        if !block.is_genesis(self.chain_config) && block.prev_block_id().is_none() {
            return Err(BlockError::InvalidBlockNoPrevBlock);
        }

        // MerkleTree root
        let merkle_tree_root = block.merkle_root();
        calculate_tx_merkle_root(block.transactions()).map_or(
            Err(BlockError::MerkleRootMismatch),
            |merkle_tree| {
                if merkle_tree_root != merkle_tree {
                    Err(BlockError::MerkleRootMismatch)
                } else {
                    Ok(())
                }
            },
        )?;

        // Witness merkle root
        let witness_merkle_root = block.witness_merkle_root();
        calculate_witness_merkle_root(block.transactions()).map_or(
            Err(BlockError::WitnessMerkleRootMismatch),
            |witness_merkle| {
                if witness_merkle_root != witness_merkle {
                    Err(BlockError::WitnessMerkleRootMismatch)
                } else {
                    Ok(())
                }
            },
        )?;

        match &block.prev_block_id() {
            Some(block_id) => {
                let previous_block = self
                    .db_tx
                    .get_block_index(&Id::<Block>::new(&block_id.get()))?
                    .ok_or(BlockError::Orphan)?;
                // Time
                let block_time = block.block_time();
                if previous_block.get_block_time() > block_time {
                    return Err(BlockError::BlockTimeOrderInvalid);
                }
                if i64::from(block_time) > time::get() {
                    return Err(BlockError::BlockFromTheFuture);
                }
            }
            None => {
                // This is only for genesis, AND should never come from a peer
                if block_source != BlockSource::Local {
                    return Err(BlockError::InvalidBlockSource);
                };
            }
        }

        self.check_transactions(block)?;
        Ok(())
    }

    fn check_transactions(&self, block: &Block) -> Result<(), BlockError> {
        // check for duplicate inputs (see CVE-2018-17144)
        {
            let mut block_inputs = BTreeSet::new();
            for tx in block.transactions() {
                let mut tx_inputs = BTreeSet::new();
                for input in tx.get_inputs() {
                    if !block_inputs.insert(input.get_outpoint()) {
                        return Err(BlockError::DuplicateInputInBlock(block.get_id()));
                    }
                    if !tx_inputs.insert(input.get_outpoint()) {
                        return Err(BlockError::DuplicateInputInTransaction(tx.get_id()));
                    }
                }
            }
        }

        {
            // check duplicate transactions
            let mut txs_ids = BTreeSet::new();
            for tx in block.transactions() {
                let tx_id = tx.get_id();
                let already_in_tx_id = txs_ids.get(&tx_id);
                match already_in_tx_id {
                    Some(_) => return Err(BlockError::DuplicatedTransactionInBlock),
                    None => txs_ids.insert(tx_id),
                };
            }
        }

        //TODO: Size limits
        if block.encoded_size() > MAX_BLOCK_WEIGHT {
            return Err(BlockError::BlockTooLarge);
        }
        //TODO: Check signatures will be added when BLS is ready
        Ok(())
    }

    fn check_block(&self, block: &Block, block_source: BlockSource) -> Result<(), BlockError> {
        //TODO: The parts that check the block in isolation without the knowledge of the state should not take
        //      storage as an argument (either directly or indirectly as done here through self)
        consensus_validator::validate_consensus(self.chain_config, block.header(), self)?;
        self.check_block_detail(block, block_source)?;
        Ok(())
    }

    fn is_block_in_main_chain(&self, block_index: &BlockIndex) -> Result<bool, BlockError> {
        let height = block_index.get_block_height();
        let id_at_height = self.db_tx.get_block_id_by_height(&height).map_err(BlockError::from)?;
        match id_at_height {
            Some(id) => Ok(id == *block_index.get_block_id()),
            None => Ok(false),
        }
    }

    /// Mark new block as an orphan
    fn new_orphan_block(&mut self, block: Block) -> Result<(), BlockError> {
        // It can't be a genesis block
        assert!(!block.is_genesis(self.chain_config));
        self.orphan_blocks.add_block(block).map_err(|err| match err {
            OrphanAddError::BlockAlreadyInOrphanList(_) => BlockError::Orphan,
        })?;
        Ok(())
    }

    fn get_block_from_index(&self, block_index: &BlockIndex) -> Result<Option<Block>, BlockError> {
        Ok(self.db_tx.get_block(block_index.get_block_id().clone())?)
    }
}

#[cfg(test)]
mod tests;<|MERGE_RESOLUTION|>--- conflicted
+++ resolved
@@ -273,7 +273,7 @@
 
         // get headers until either the best block or header limit is reached
         let limit = std::cmp::min(
-            (best + HEADER_LIMIT).ok_or(BlockError::Unknown)?,
+            (best + HEADER_LIMIT).expect("BlockHeight limit reached"),
             self.get_block_height_in_main_chain(
                 &self.get_best_block_id()?.expect("best block to exist"),
             )?
@@ -291,7 +291,7 @@
         headers: Vec<BlockHeader>,
     ) -> Result<Vec<BlockHeader>, BlockError> {
         // verify that the first block attaches to our chain
-        match headers.get(0).ok_or(BlockError::Unknown)?.get_prev_block_id() {
+        match headers.get(0).ok_or(BlockError::NotFound)?.get_prev_block_id() {
             None => return Err(BlockError::PrevBlockInvalid),
             Some(id) => {
                 if self.get_block_index(id)?.is_none() {
@@ -680,13 +680,9 @@
     fn check_block_index(&self, block_index: &BlockIndex) -> Result<(), BlockError> {
         // BlockIndex is already known or block exists
         if self.db_tx.get_block_index(block_index.get_block_id())?.is_some() {
-<<<<<<< HEAD
-            return Err(BlockError::BlockAlreadyExists);
-=======
             return Err(BlockError::BlockAlreadyExists(
                 block_index.get_block_id().clone(),
             ));
->>>>>>> fa9abc95
         }
         // TODO: Will be expanded
         Ok(())
