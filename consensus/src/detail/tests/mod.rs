// Copyright (c) 2022 RBB S.r.l
// opensource@mintlayer.org
// SPDX-License-Identifier: MIT
// Licensed under the MIT License;
// you may not use this file except in compliance with the License.
// You may obtain a copy of the License at
//
// 	http://spdx.org/licenses/MIT
//
// Unless required by applicable law or agreed to in writing, software
// distributed under the License is distributed on an "AS IS" BASIS,
// WITHOUT WARRANTIES OR CONDITIONS OF ANY KIND, either express or implied.
// See the License for the specific language governing permissions and
// limitations under the License.
//
// Author(s): S. Afach, A. Sinitsyn

use crate::detail::*;
use blockchain_storage::Store;
use common::chain::block::{Block, ConsensusData};
use common::chain::config::create_unit_test_config;
use common::chain::signature::inputsig::InputWitness;
use common::chain::{Destination, Transaction, TxInput, TxOutput};
use common::primitives::{time, H256};
use common::primitives::{Amount, Id};
use rand::prelude::*;
use std::sync::Mutex;

pub(in crate::detail::tests) type EventList = Arc<Mutex<Vec<(Id<Block>, BlockHeight)>>>;

mod test_framework;

#[cfg(test)]
mod double_spend_tests;
#[cfg(test)]
mod events_tests;
#[cfg(test)]
mod processing_tests;
#[cfg(test)]
mod reorgs_tests;
#[cfg(test)]
<<<<<<< HEAD
mod signature_tests;
=======
mod syncing_tests;
>>>>>>> fa9abc95

pub(crate) const ERR_BEST_BLOCK_NOT_FOUND: &str = "Best block not found";
pub(crate) const ERR_STORAGE_FAIL: &str = "Storage failure";
pub(crate) const ERR_CREATE_BLOCK_FAIL: &str = "Creating block caused fail";
pub(crate) const ERR_CREATE_TX_FAIL: &str = "Creating tx caused fail";

#[derive(Debug)]
#[allow(dead_code)]
pub(in crate::detail::tests) enum TestBlockParams {
    NoErrors,
    TxCount(usize),
    Fee(Amount),
    Orphan,
    SpendFrom(Id<Block>),
}

#[derive(Debug, Eq, PartialEq)]
pub(in crate::detail::tests) enum TestSpentStatus {
    Spent,
    Unspent,
    NotInMainchain,
}

fn empty_witness() -> InputWitness {
    let mut rng = rand::thread_rng();
    let mut msg: Vec<u8> = (1..100).collect();
    msg.shuffle(&mut rng);
    InputWitness::NoSignature(Some(msg))
}

fn anyonecanspend_address() -> Destination {
    Destination::AnyoneCanSpend
}

fn create_utxo_data(
    tx_id: &Id<Transaction>,
    index: usize,
    output: &TxOutput,
) -> Option<(TxInput, TxOutput)> {
    let mut rng = thread_rng();
    let spent_value = rng.gen_range(0..output.get_value().into_atoms());
    if output.get_value() > Amount::from_atoms(spent_value) {
        Some((
            TxInput::new(
                OutPointSourceId::Transaction(tx_id.clone()),
                index as u32,
                empty_witness(),
            ),
            TxOutput::new(
                (output.get_value() - Amount::from_atoms(spent_value)).unwrap(),
                anyonecanspend_address(),
            ),
        ))
    } else {
        None
    }
}

struct ConsensusBuilder {
    config: ChainConfig,
    storage: Store,
}

impl ConsensusBuilder {
    fn new() -> Self {
        Self {
            config: create_unit_test_config(),
            storage: Store::new_empty().unwrap(),
        }
    }
    fn build(self) -> Consensus {
        Consensus::new(Arc::new(self.config), self.storage).unwrap()
    }

    #[allow(unused)]
    fn with_config(mut self, chain_config: ChainConfig) -> Self {
        self.config = chain_config;
        self
    }
}

fn setup_consensus() -> Consensus {
    ConsensusBuilder::new().build()
}

fn produce_test_block(prev_block: &Block, orphan: bool) -> Block {
    produce_test_block_with_consensus_data(prev_block, orphan, ConsensusData::None)
}

fn produce_test_block_with_consensus_data(
    prev_block: &Block,
    orphan: bool,
    consensus_data: ConsensusData,
) -> Block {
    // For each output we create a new input and output that will placed into a new block.
    // If value of original output is less than 1 then output will disappear in a new block.
    // Otherwise, value will be decreasing for 1.
    let (inputs, outputs): (Vec<TxInput>, Vec<TxOutput>) =
        prev_block.transactions().iter().flat_map(create_new_outputs).unzip();

    Block::new(
        vec![Transaction::new(0, inputs, outputs, 0).expect(ERR_CREATE_TX_FAIL)],
        if orphan {
            Some(Id::new(&H256::random()))
        } else {
            Some(Id::new(&prev_block.get_id().get()))
        },
        time::get() as u32,
        consensus_data,
    )
    .expect(ERR_CREATE_BLOCK_FAIL)
}

fn create_new_outputs(tx: &Transaction) -> Vec<(TxInput, TxOutput)> {
    tx.get_outputs()
        .iter()
        .enumerate()
        .filter_map(move |(index, output)| create_utxo_data(&tx.get_id(), index, output))
        .collect::<Vec<(TxInput, TxOutput)>>()
}

fn wait_for_threadpool_to_finish(consensus: &mut Consensus) {
    // We continue execution when previous threads finished, or cause panic in 3 secs
    let handle = consensus.events_broadcaster.spawn_handle(|| {});
    // TODO: This is not the correct way to check threads finishing because of the thread pool has
    // multiple threads (where it's now only one), there's no guarantee that the last spawned event will
    // finish last. The correct solution to this is either keeping track of all handles, or
    // counting the number of running threads with an atomic counter through a wrapper that
    // calls the functions and increase/decrease the counter.
    assert!(handle.wait_timeout(std::time::Duration::from_secs(3)).is_ok());
}<|MERGE_RESOLUTION|>--- conflicted
+++ resolved
@@ -39,11 +39,9 @@
 #[cfg(test)]
 mod reorgs_tests;
 #[cfg(test)]
-<<<<<<< HEAD
 mod signature_tests;
-=======
+#[cfg(test)]
 mod syncing_tests;
->>>>>>> fa9abc95
 
 pub(crate) const ERR_BEST_BLOCK_NOT_FOUND: &str = "Best block not found";
 pub(crate) const ERR_STORAGE_FAIL: &str = "Storage failure";
